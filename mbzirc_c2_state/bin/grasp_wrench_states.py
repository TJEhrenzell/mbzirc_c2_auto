--- conflicted
+++ resolved
@@ -383,7 +383,6 @@
                 dx = wrench_id[0]*0.05
                 xA = rospy.get_param('xA')
                 # Set the ready position 40 cm away from the wrenches
-<<<<<<< HEAD
                 ee_position[0] = (xA + 0.461-0.17)+0.005*ct3 # 0.134 distance from camera to left_tip   
                 print "ee_position before Kalman filter", ee_position
                 print "************************************************"
@@ -394,10 +393,7 @@
                 rospy.sleep(0.1)
                 tw = self.valve_pos_kf
                 print "Estimated pose from Kalman filter: ", tw
-                
-=======
-                ee_position[0] = (xA + 0.461-0.20)+0.005*ct3 # 0.134 distance from camera to left_tip
->>>>>>> 6ea6b6b0
+
                 #ee_position[0] = ee_position[0]+0.005 #
                 ee_position[1] = ee_position[1]+tw.linear.y
                 ee_position[2] = ee_position[2]+tw.linear.z
