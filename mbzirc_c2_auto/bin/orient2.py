#!/usr/bin/env python

""" orient.py - Version 1.0 2016-10-12

    This software uses a LIDAR scan to move around a box looking for wrenches.
    Made by Jonathan Hodges

    This program is free software; you can redistribute it and/or modify
    it under the terms of the GNU General Public License as published by
    the Free Software Foundation; either version 2 of the License, or
    (at your option) any later version.5

    This program is distributed in the hope that it will be useful,
    but WITHOUT ANY WARRANTY; without even the implied warranty of
    MERCHANTABILITY or FITNESS FOR A PARTICULAR PURPOSE.  See the
    GNU General Public License for more details at:

    http://www.gnu.org/licenses/gpl.html

"""

import rospy
import rospkg
import actionlib
from actionlib_msgs.msg import *
from geometry_msgs.msg import Pose, PoseWithCovarianceStamped, Point, Quaternion, Twist
from move_base_msgs.msg import MoveBaseAction, MoveBaseGoal, MoveBaseFeedback
from rospy.numpy_msg import numpy_msg
from rospy_tutorials.msg import Floats
import numpy as np
from decimal import *
import tf
import math

class orient():
    # A few key tasks are achieved in the initializer function:
    #     1. We connect to the move_base server in ROS
    #     2. We start the two ROS subscriber callback functions
    #     3. We initialize counters in the class to be shared by the various callback routines
    def __init__(self):
        # Name this node, it must be unique
	rospy.init_node('orient', anonymous=True)

        # Enable shutdown in rospy (This is important so we cancel any move_base goals
        # when the node is killed)
        rospy.on_shutdown(self.shutdown) # Set rospy to execute a shutdown function when exiting

        # Establish number of loops through callback routine before we decide to resend
        # the move base goal since the robot is stuck
        self.stalled_threshold = rospy.get_param("~stalled_threshold", 500) # Loops before stall

        # Initialize counter variables
        self.old_bearing = 0
        self.ct3 = 0
        self.flag = 0
        self.wp = -1
        self.ct = 0
        self.ct_wrench = 0
        self.off = 0

        # Store camera parameters
        self.camera_fov_h = 1.5708
        self.camera_fov_v = 1.5708
        self.camera_pix_h = 1920
        self.camera_pix_v = 1080

        # Publisher to manually control the robot (e.g. to stop it, queue_size=5)
        self.cmd_vel_pub = rospy.Publisher('cmd_vel', Twist, queue_size=5)

        # Subscribe to the move_base action server and wait up to 60 seconds
        # for it to become available
        self.move_base = actionlib.SimpleActionClient("move_base", MoveBaseAction)
        rospy.loginfo("Waiting for move_base action server...")
        self.move_base.wait_for_server(rospy.Duration(60))
        rospy.loginfo("Connected to move base server")
        rospy.loginfo("Starting navigation test")
        self.goal = MoveBaseGoal()
        rospy.sleep(0.1)

        # Set up tf listener
        self.tftree = tf.TransformListener()

        # Set up ROS subscriber callback routines
        rospy.Subscriber("/bearing", numpy_msg(Floats), self.callback, queue_size=1)
        rospy.Subscriber("/move_base/feedback", MoveBaseFeedback, self.callback_feedback, queue_size=1)
        rospy.Subscriber("/wrench_centroids", numpy_msg(Floats), self.callback_wrench, queue_size=1)
        rospy.Subscriber("/wrench_center", numpy_msg(Floats), self.callback_w_c, queue_size=1)
        rospy.Subscriber("/valve", numpy_msg(Floats), self.callback_v_c, queue_size=1)

    # The shutdown function is used to cancel any move_base goals when this node is killed
    def shutdown(self):
        rospy.loginfo("Stopping the robot...")
        self.move_base.cancel_goal()
        rospy.sleep(2)
        self.cmd_vel_pub.publish(Twist())
        rospy.sleep(1)

    # callback_feedback is used to store the feedback topic into the class to be
    # referenced by the other callback routines.
    def callback_feedback(self, data):
        self.feedback = data

    # callback_wrench is used to store the wrench topic into the class to be
    # referenced by the other callback routines.
    def callback_wrench(self, data):
        self.wrench = data.data

    # callback_w_c is used to store the wrench center topic into the class to be
    # referenced by the other callback routines.
    def callback_w_c(self, data):
        self.w_c = data.data

    # callback_v_c is used to store the valve center topic into the class to be
    # referenced by the other callback routines.
    def callback_v_c(self, data):
        self.v_c = data.data

    # callback (bearing) is the primary function in this node. The general process is:
    #     1. Rotate husky until it is normal to the surface
    #     2. Check if wrenches are visible on the surface
    #     3. If no wrenches are visible, move the husky clockwise around the panel.
    # moves the husky until it is normal to the surface.
    #     4. Repeat 1-3 until wrenches are identified.
    #     5. Kill this node
    def callback(self, bearing):

        # wait_for_finish - this subroutine waits for a goal to finish before returning
        def wait_for_finish(stalled_threshold):
            self.ct_move = 0
            rospy.sleep(1)
            while self.move_base.get_state() != 3:
                if self.ct_move > stalled_threshold:
                    print "We are stuck! Cancelling current goal and moving backwards 0.5m."
                    self.move_base.cancel_goal()
                    rospy.sleep(1)
                    back_it_up(-0.25,0.5)
                    rospy.sleep(0.5)
                    rot_cmd(0.25,0.25)
                    print "Resending goal."
                    self.move_base.send_goal(self.goal)
                    rospy.sleep(1)
                    self.ct_move = 0
                self.ct_move = self.ct_move + 1
                rospy.sleep(0.1)
            return None

        # tar_in_global - this subroutine converts local coordinate target to global coordinates
        def tar_in_global(tar_loc):
            tar_glo = np.dot(self.R,tar_loc)
            self.x_tar_glo = self.x0+tar_glo[0]
            self.y_tar_glo = self.y0+tar_glo[1]
            return None

        # back_it_up - this subroutine moves the husky forward or backward a distance by manually
        # controlling the wheels
        def back_it_up(ve,dist_to_move):
            sleep_time = 0.1
            time_to_move = abs(dist_to_move/ve)
            twist = Twist()
            twist.linear.x = ve
            twist.linear.y = 0
            twist.linear.z = 0
            twist.angular.x = 0
            twist.angular.y = 0
            twist.angular.z = 0
            twi_pub = rospy.Publisher("/joy_teleop/cmd_vel", Twist, queue_size=10)
            self.ct_move = 0
            while self.ct_move*sleep_time < time_to_move:
                twi_pub.publish(twist)
                self.ct_move = self.ct_move+1
                rospy.sleep(sleep_time)
            return None

        # rot_cmd - this subroutine rotates the husky 90 degrees by controlling the wheels manually
        def rot_cmd(ve,dist_to_move):
            sleep_time = 0.1
            time_to_move = abs(dist_to_move/ve)
            twist = Twist()
            twist.linear.x = 0
            twist.linear.y = 0
            twist.linear.z = 0
            twist.angular.x = 0
            twist.angular.y = 0
            twist.angular.z = ve
            twi_pub = rospy.Publisher("/joy_teleop/cmd_vel", Twist, queue_size=10)
            self.ct_move = 0
            while self.ct_move*sleep_time < time_to_move:
                twi_pub.publish(twist)
                self.ct_move = self.ct_move+1
                rospy.sleep(sleep_time)
            return None

        # update_rot - this subroutine updates the feedback locations
        def update_rot():
            # Extract the current pose of the robot in the global reference from
            # the /feedback topic:
            self.x0 = self.feedback.feedback.base_position.pose.position.x
            self.y0 = self.feedback.feedback.base_position.pose.position.y
            self.z0 = self.feedback.feedback.base_position.pose.position.z
            self.X0 = self.feedback.feedback.base_position.pose.orientation.x
            self.Y0 = self.feedback.feedback.base_position.pose.orientation.y
            self.Z0 = self.feedback.feedback.base_position.pose.orientation.z
            self.W0 = self.feedback.feedback.base_position.pose.orientation.w
            # Convert quaternion angle to euler angles
            euler = tf.transformations.euler_from_quaternion([self.X0,self.Y0,self.Z0,self.W0])
            self.roll = euler[0]
            self.pitch = euler[1]
            self.yaw = euler[2]
            self.theta = self.yaw
            # Define rotation matrix
            self.R = np.array([[np.cos(self.theta),-np.sin(self.theta)],[np.sin(self.theta),np.cos(self.theta)]])
            return None

        # We need some feedback from the move_base server to obtain our current
        # location. Since the move_base server does not publish feedback without an
        # active goal, we set an initial goal to get our position.
        if self.wp == -1:
            rospy.loginfo("Setting initial state.")
            self.goal.target_pose.header.frame_id = 'base_link'
            self.goal.target_pose.pose = Pose(Point(-0.5,0,0), Quaternion(0,0,0,1))
            self.goal.target_pose.header.stamp = rospy.Time.now()
            self.move_base.send_goal(self.goal)
            rospy.sleep(0.5)
            self.wp = self.wp+1
            self.state = self.move_base.get_state()
        else:
            update_rot()

            # Check if we are currently trying to rotate around the panel
            if self.flag == 0:
                # Extract points of interest from the /bearing topic:
                #     point A = median point of laser scan
                #     point B = point of laser scan closest to the robot
                #     mn/mx = minimum/maximum extents of the object
                xA = bearing.data[1]
                yA = bearing.data[2]
                xB = bearing.data[3]
                yB = bearing.data[4]
                xmn = bearing.data[5]
                xmx = bearing.data[6]
                ymn = bearing.data[7]
                ymx = bearing.data[8]
                xC = bearing.data[9]
                yC = bearing.data[10]

                # We check to see if we are bouncing between two angle increments, if
                # yes increment counter, otherwise set to 0.
                if self.theta != self.old_bearing:
                    self.ct3 = self.ct3+1
                else:
                    self.ct3 = 0

                # Reset the robot stuck counter
                self.ct = 0

                # Move the husky towards the median of the object
                err_dist = pow((xC*xC+yC*yC),0.5)
                q2 = tf.transformations.quaternion_from_euler(0,0,bearing.data[0])
                err_ang = pow(q2[0]*q2[0]+q2[1]*q2[1]+q2[2]*q2[2]+(q2[3]-1)*(q2[3]-1),0.5)
                # print err_dist, err_ang
                rospy.logdebug('Error is:'
                               + str(err_dist) + 'meters '
                               + str(err_ang) + 'degrees')

                # Check if the error in distance and angle is below the threshold
                if err_dist > 0.4 or err_ang > 0.07:
                    tar_in_global([xC,yC+self.off])
                    # print self.goal
                    q = tf.transformations.quaternion_from_euler(0,0,self.theta+bearing.data[0])
                    self.goal.target_pose.pose = Pose(Point(self.x_tar_glo,self.y_tar_glo,0), Quaternion(q[0],q[1],q[2],q[3]))
                    self.goal.target_pose.header.frame_id = 'odom'
                    self.flag = 0
                    self.old_bearing = self.theta
                    # Back up a bit to help the husky get to the target position
                    # print "We should be backing up..."
                    back_it_up(-0.25,0.5)
                    # print "We should be done backing up..."
                    self.move_base.send_goal(self.goal)
                    wait_for_finish(100)
                else:
                    # A flag of 1 means we should check for wrenches
                    self.flag = 1
            # A flag of 1 means we should check for wrenches
            if self.flag == 1:
                # Check if we see wrenches
                if np.shape(self.wrench)[0] > 6:
                    # print "We found wrenches!"
                    rospy.loginfo("We found wrenches!")
                    self.ct_wrench = self.ct_wrench+1
                    self.ct3 = 0
                    # Make sure we saw wrenches 5 times through the loop (reduce false positives)
                    if self.ct_wrench > 5:
                        # print "We are confident these are the wrenches we are looking for!"
                        rospy.sleep(1)
                        self.flag = 3
                        #rospy.signal_shutdown('Ending node.')
                else:
                    # If there are no wrenches, move to new location around box
                    self.ct_wrench = 0
                    self.flag = 2

            # A flag of 2 means we should move around the box. First we check if we can see
            # the far left end of the box. If we cannot, move along the box to the left 2m.
            # If we can, rotate 90 degrees around the box.
            if self.flag == 2:
                    # Determine bounds of camera FOV
                    camera_y_mx = xA*np.tan(self.camera_fov_h/2)
                    camera_y_mn = -1*xA*np.tan(self.camera_fov_h/2)
                    camera_z_mx = xA*np.tan(self.camera_fov_v/2)
                    camera_z_mn = -1*xA*np.tan(self.camera_fov_v/2)
                    # print "Camera FOV: ", camera_y_mn, camera_y_mx
                    # print "Box positions: ", ymn, ymx
                    update_rot()

                    # Check if the left end of the box is visible by the camera
                    if camera_y_mx > ymx:
                        self.off = 0
                        # print "Let's circle around!"
                        # print "Rotation Matrix:", self.R

                        # Calculate the object location in local coordinate system
                        x_loc = ((xmx-xmn)/2)+xmn
                        y_loc = ((ymx-ymn)/2)+ymn
                        print "Object in local coord and local sys:", x_loc, y_loc, self.Z0
                        obj_loc = np.array([[x_loc],[y_loc]])
                        print "ymx, ymn:", ymx, ymn

                        # Define the target location in the local coordinate system
                        tar_loc = np.array([[xmn+0.5],[ymx+3]])
                        # print "Target loc in local coord and local sys:", tar_loc

                        # Convert local object and target locations to global coordinate system
                        obj_glo = np.dot(self.R,obj_loc)
                        self.x_obj_glo = obj_glo[0]+self.x0
                        self.y_obj_glo = obj_glo[1]+self.y0
                        tar_in_global(tar_loc)

                        # print "Current location in global coord and global sys:", self.x0, self.y0
                        # print "Object in global coord and global sys:", self.x_obj_glo, self.y_obj_glo
                        # print "Target in global coord and global sys:", self.x_tar_glo, self.y_tar_glo

                        # Pause for a few seconds to allow user to cancel if needed
                        rospy.sleep(2)

                        # The path planner likes to try and run into the object. We force the
                        # robot to move in a specific direction initially to mitigate this.
                        # print "Rotating to make path better."
                        q = tf.transformations.quaternion_from_euler(0,0,self.yaw-1.57)
                        loc = Pose(Point(self.x_tar_glo,self.y_tar_glo,0), Quaternion(q[0],q[1],q[2],q[3]))
                        rot_cmd(0.5,1.57)
                        # print "Done rotating!"

                        # Move 2 meters along the box to help with the path planning
                        # print "Moving around the box a bit to give clearance."
                        back_it_up(0.25,2)
                        # print "Done getting clearance."
                        rospy.sleep(1)
                        # Move to target location
                        # print "Goal location in global frame:", self.x_tar_glo, self.y_tar_glo

                        self.goal.target_pose.pose = loc
                        self.goal.target_pose.header.frame_id = 'odom'
                        self.move_base.send_goal(self.goal)
                        rospy.sleep(1)
                        self.ct3 = 0
                        self.flag = 1
                        wait_for_finish(self.stalled_threshold)
                        # print "I should be at the target location!"
                        rospy.sleep(1)

                        # Move back to the positioning/normalization state
                        self.flag = 0
                    else:
                        # If we could not see the end of the box, offset along the box and
                        # Move back to the positioning/normalization state
                        self.off = self.off + 2
                        self.flag = 0
                    self.goal.target_pose.header.stamp = rospy.Time.now()

            # A flag of 4 means it is time to output the wrench and valve location to ROS
            # This is placed before flag = 3 so that an updated bearing topic will be obtained.
            if self.flag == 4:
                xA = bearing.data[1]
                yA = bearing.data[2]
                xB = bearing.data[3]
                yB = bearing.data[4]
                xmn = bearing.data[5]
                xmx = bearing.data[6]
                ymn = bearing.data[7]
                ymx = bearing.data[8]
                camera_y_mx = xA*np.arctan(self.camera_fov_h/2)
                camera_y_mn = -1*xA*np.arctan(self.camera_fov_h/2)
                camera_z_mx = xA*np.arctan(self.camera_fov_v/2)
                camera_z_mn = -1*xA*np.arctan(self.camera_fov_v/2)
<<<<<<< HEAD
                print "Camera ymn/ymx: ", camera_y_mn, camera_y_mx
                print "Camera zmn/zmx: ", camera_z_mn, camera_z_mx
                print "Valve pixel (c,r): ", self.v_c
                print "Wrench pixel (c,r): ", self.w_c
                valve_y = (1-self.v_c[0]/1920)*(camera_y_mx-camera_y_mn)+camera_y_mn
                valve_z = (1-self.v_c[1]/1080)*(camera_z_mx-camera_z_mn)+camera_z_mn
                wrenc_y = (1-self.w_c[0]/1920)*(camera_y_mx-camera_y_mn)+camera_y_mn
                wrenc_z = (1-self.w_c[1]/1080)*(camera_z_mx-camera_z_mn)+camera_z_mn
=======
                # print self.v_c
                # print self.w_c
                valve_y = (self.v_c[1]-1080)/(2160-0)*(camera_y_mx-camera_y_mn)+camera_y_mn
                valve_z = (self.v_c[0]-1920)/(3840-0)*(camera_z_mx-camera_z_mn)+camera_z_mn
                wrenc_y = (self.w_c[1]-1080)/(2160-0)*(camera_y_mx-camera_y_mn)+camera_y_mn
                wrenc_z = (self.w_c[0]-1920)/(3840-0)*(camera_z_mx-camera_z_mn)+camera_z_mn
>>>>>>> 9c7f9613
                #tf_x = 0.479
                #tf_y = 0.109
                #tf_z = 0.62

                if self.tftree.frameExists("/ur5_arm_base_link") and self.tftree.frameExists("/camera"):
                    t = self.tftree.getLatestCommonTime("/ur5_arm_base_link", "/camera")
                    posi, quat = self.tftree.lookupTransform("/ur5_arm_base_link", "/camera", t)
                    print posi, quat
                tf_x = posi[0]-0.040 # So we are 40 cm off the board
                tf_y = posi[1]
                tf_z = posi[2]
                # Convert quaternion angle to euler angles
                #euler = tf.transformations.euler_from_quaternion(quat)
                #self.roll = euler[0]
                #self.pitch = euler[1]
                #self.yaw = euler[2]

                valve = np.array([xA, valve_y, valve_z],dtype=np.float32)
                wrench = np.array([xA, wrenc_y, wrenc_z],dtype=np.float32)
                wpub = rospy.Publisher('/wrench_mm', numpy_msg(Floats), queue_size=5)
                wpub.publish(wrench)
                vpub = rospy.Publisher('/valve_mm', numpy_msg(Floats), queue_size=5)
                vpub.publish(valve)
<<<<<<< HEAD
                print xmn, xmx, ymn, ymx
                print "Wrench location (x,y,z): ", wrench
                print "Valve location (x,y,z): ", valve
                wrench = wrench+[tf_x,tf_y,tf_z]
                valve = valve+[tf_x,tf_y,tf_z]
                print "Wrench WRT base (x,y,z): ", wrench
                print "Valve WRT base (x,y,z): ", valve
=======
                # print xmn, xmx, ymn, ymx
                # print "Wrench location (x,y,z): ", wrench
                # print "Valve location (x,y,z): ", valve

                print "Wrench WRT base (x,y,z): ", wrench+[tf_x,tf_y,tf_z]
                print "Valve WRT base (x,y,z): ", valve+[tf_x,tf_y,tf_z]
>>>>>>> 9c7f9613

                # Store valve and wrench (x,y,z) location as ros parameters
                rospy.set_param('valve',[float(valve[0]), float(valve[1]), float(valve[2])])
                rospy.set_param('wrench',[float(wrench[0]), float(wrench[1]), float(wrench[2])])

                # Set the current position of the end effector with respect to the base
                rospy.set_param('ee_position',[float(tf_x), float(tf_y), float(tf_z)])

                rospy.set_param('smach_state','oriented')

                rospy.signal_shutdown('Ending node.')

            # A flag of 3 denotes centering between the valve and wrenches
            if self.flag == 3:
                rospy.sleep(1)
                self.ct_move = 0
                wait_for_finish(100)
                valve = self.v_c[0]
                wrenc = self.w_c[0]
                vw_c = (valve+wrenc)/2
                vw_t = 960
                vw_off = (vw_c-vw_t)
                # print "Target Center: ", vw_t, "Current Center: ", vw_c
                update_rot()

                # Check if we are centered between valve and wrenches
                if abs(vw_off) <= 50:
                    print "Victory!"
                    xA = bearing.data[1]
                    yA = bearing.data[2]
                    xB = bearing.data[3]
                    yB = bearing.data[4]
                    xmn = bearing.data[5]
                    xmx = bearing.data[6]
                    ymn = bearing.data[7]
                    ymx = bearing.data[8]

                    # Calculate the object location in local coordinate system
                    x_loc = ((xmx-xmn)/2)+xmn
                    y_loc = ((ymx-ymn)/2)+ymn
                    print "Object in local coord and local sys:", x_loc, y_loc, self.Z0
                    obj_loc = np.array([[x_loc],[y_loc]])
                    po = 1
                    back_it_up(0.25,(x_loc-po))
                    self.flag = 4
                else:
                    back_it_up(-0.25,1)

                    if vw_off < 0:
                        di = -0.1
                    else:
                        di = 0.1
                    self.goal.target_pose.pose = Pose(Point(self.x0+di*np.sin(self.yaw),self.y0-di*np.cos(self.yaw),0), Quaternion(self.X0,self.Y0,self.Z0,self.W0))
                    self.goal.target_pose.header.frame_id = 'odom'
                    self.move_base.send_goal(self.goal)
                    print "Moving forward 1m and to the left-right 0.2m"
                    wait_for_finish(100)


if __name__ == '__main__':
    try:
        orient()
        rospy.spin()
    except rospy.ROSInterruptException:
        rospy.loginfo("Orient killed.")
<|MERGE_RESOLUTION|>--- conflicted
+++ resolved
@@ -392,7 +392,7 @@
                 camera_y_mn = -1*xA*np.arctan(self.camera_fov_h/2)
                 camera_z_mx = xA*np.arctan(self.camera_fov_v/2)
                 camera_z_mn = -1*xA*np.arctan(self.camera_fov_v/2)
-<<<<<<< HEAD
+
                 print "Camera ymn/ymx: ", camera_y_mn, camera_y_mx
                 print "Camera zmn/zmx: ", camera_z_mn, camera_z_mx
                 print "Valve pixel (c,r): ", self.v_c
@@ -401,14 +401,6 @@
                 valve_z = (1-self.v_c[1]/1080)*(camera_z_mx-camera_z_mn)+camera_z_mn
                 wrenc_y = (1-self.w_c[0]/1920)*(camera_y_mx-camera_y_mn)+camera_y_mn
                 wrenc_z = (1-self.w_c[1]/1080)*(camera_z_mx-camera_z_mn)+camera_z_mn
-=======
-                # print self.v_c
-                # print self.w_c
-                valve_y = (self.v_c[1]-1080)/(2160-0)*(camera_y_mx-camera_y_mn)+camera_y_mn
-                valve_z = (self.v_c[0]-1920)/(3840-0)*(camera_z_mx-camera_z_mn)+camera_z_mn
-                wrenc_y = (self.w_c[1]-1080)/(2160-0)*(camera_y_mx-camera_y_mn)+camera_y_mn
-                wrenc_z = (self.w_c[0]-1920)/(3840-0)*(camera_z_mx-camera_z_mn)+camera_z_mn
->>>>>>> 9c7f9613
                 #tf_x = 0.479
                 #tf_y = 0.109
                 #tf_z = 0.62
@@ -432,7 +424,7 @@
                 wpub.publish(wrench)
                 vpub = rospy.Publisher('/valve_mm', numpy_msg(Floats), queue_size=5)
                 vpub.publish(valve)
-<<<<<<< HEAD
+
                 print xmn, xmx, ymn, ymx
                 print "Wrench location (x,y,z): ", wrench
                 print "Valve location (x,y,z): ", valve
@@ -440,14 +432,6 @@
                 valve = valve+[tf_x,tf_y,tf_z]
                 print "Wrench WRT base (x,y,z): ", wrench
                 print "Valve WRT base (x,y,z): ", valve
-=======
-                # print xmn, xmx, ymn, ymx
-                # print "Wrench location (x,y,z): ", wrench
-                # print "Valve location (x,y,z): ", valve
-
-                print "Wrench WRT base (x,y,z): ", wrench+[tf_x,tf_y,tf_z]
-                print "Valve WRT base (x,y,z): ", valve+[tf_x,tf_y,tf_z]
->>>>>>> 9c7f9613
 
                 # Store valve and wrench (x,y,z) location as ros parameters
                 rospy.set_param('valve',[float(valve[0]), float(valve[1]), float(valve[2])])
