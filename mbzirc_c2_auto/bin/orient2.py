--- conflicted
+++ resolved
@@ -47,13 +47,8 @@
 
         # Establish number of loops through callback routine before we decide to resend
         # the move base goal since the robot is stuck
-<<<<<<< HEAD
-        self.stalled_threshold = rospy.get_param("~stalled_threshold", 1000) # Loops before stall
-
-=======
         self.stalled_threshold = rospy.get_param("~stalled_threshold", 500) # Loops before stall
-        
->>>>>>> 8c0c7165
+
         # Initialize counter variables
         self.old_bearing = 0
         self.ct3 = 0
