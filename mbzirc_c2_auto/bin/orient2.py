#!/usr/bin/env python

""" orient.py - Version 1.0 2016-10-12

    This software uses a LIDAR scan to move around a box looking for wrenches.
    Made by Jonathan Hodges

    This program is free software; you can redistribute it and/or modify
    it under the terms of the GNU General Public License as published by
    the Free Software Foundation; either version 2 of the License, or
    (at your option) any later version.5

    This program is distributed in the hope that it will be useful,
    but WITHOUT ANY WARRANTY; without even the implied warranty of
    MERCHANTABILITY or FITNESS FOR A PARTICULAR PURPOSE.  See the
    GNU General Public License for more details at:

    http://www.gnu.org/licenses/gpl.html

"""

import rospy
import rospkg
import actionlib
from actionlib_msgs.msg import *
from geometry_msgs.msg import Pose, PoseWithCovarianceStamped, Point, Quaternion, Twist
from move_base_msgs.msg import MoveBaseAction, MoveBaseGoal, MoveBaseFeedback
from rospy.numpy_msg import numpy_msg
from rospy_tutorials.msg import Floats
import numpy as np
from decimal import *
import tf
import math

class orient():
    # A few key tasks are achieved in the initializer function:
    #     1. We connect to the move_base server in ROS
    #     2. We start the two ROS subscriber callback functions
    #     3. We initialize counters in the class to be shared by the various callback routines
    def __init__(self):
        # Name this node, it must be unique
	rospy.init_node('orient', anonymous=True)

        # Enable shutdown in rospy (This is important so we cancel any move_base goals
        # when the node is killed)
        rospy.on_shutdown(self.shutdown) # Set rospy to execute a shutdown function when exiting

        # Establish number of loops through callback routine before we decide to resend
        # the move base goal since the robot is stuck
        self.stalled_threshold = rospy.get_param("~stalled_threshold", 500) # Loops before stall

        # Initialize counter variables
        self.old_bearing = 0
        self.ct3 = 0
        self.flag = 0
        self.wp = -1
        self.ct = 0
        self.ct_wrench = 0
        self.off = 0

        # Store camera parameters
        self.camera_fov_h = 1.5708
        self.camera_fov_v = 1.5708
        self.camera_pix_h = 1920
        self.camera_pix_v = 1080

        # Publisher to manually control the robot (e.g. to stop it, queue_size=5)
        self.cmd_vel_pub = rospy.Publisher('cmd_vel', Twist, queue_size=5)

        # Subscribe to the move_base action server and wait up to 60 seconds
        # for it to become available
        self.move_base = actionlib.SimpleActionClient("move_base", MoveBaseAction)
        rospy.loginfo("Waiting for move_base action server...")
        self.move_base.wait_for_server(rospy.Duration(60))
        rospy.loginfo("Connected to move base server")
        rospy.loginfo("Starting navigation test")
        self.goal = MoveBaseGoal()
        rospy.sleep(0.1)

        # Set up tf listener
        self.tftree = tf.TransformListener()

        # Set up ROS subscriber callback routines
        rospy.Subscriber("/bearing", numpy_msg(Floats), self.callback, queue_size=1)
        rospy.Subscriber("/move_base/feedback", MoveBaseFeedback, self.callback_feedback, queue_size=1)
        rospy.Subscriber("/wrench_centroids", numpy_msg(Floats), self.callback_wrench, queue_size=1)
        rospy.Subscriber("/wrench_center", numpy_msg(Floats), self.callback_w_c, queue_size=1)
        rospy.Subscriber("/valve", numpy_msg(Floats), self.callback_v_c, queue_size=1)

    # The shutdown function is used to cancel any move_base goals when this node is killed
    def shutdown(self):
        rospy.loginfo("Stopping the robot...")
        self.move_base.cancel_goal()
        rospy.sleep(2)
        self.cmd_vel_pub.publish(Twist())
        rospy.sleep(1)

    # callback_feedback is used to store the feedback topic into the class to be
    # referenced by the other callback routines.
    def callback_feedback(self, data):
        self.feedback = data

    # callback_wrench is used to store the wrench topic into the class to be
    # referenced by the other callback routines.
    def callback_wrench(self, data):
        self.wrench = data.data

    # callback_w_c is used to store the wrench center topic into the class to be
    # referenced by the other callback routines.
    def callback_w_c(self, data):
        self.w_c = data.data

    # callback_v_c is used to store the valve center topic into the class to be
    # referenced by the other callback routines.
    def callback_v_c(self, data):
        self.v_c = data.data

    # callback (bearing) is the primary function in this node. The general process is:
    #     1. Rotate husky until it is normal to the surface
    #     2. Check if wrenches are visible on the surface
    #     3. If no wrenches are visible, move the husky clockwise around the panel.
    # moves the husky until it is normal to the surface.
    #     4. Repeat 1-3 until wrenches are identified.
    #     5. Kill this node
    def callback(self, bearing):

        # wait_for_finish - this subroutine waits for a goal to finish before returning
        def wait_for_finish(stalled_threshold):
            self.ct_move = 0
            rospy.sleep(1)
            while self.move_base.get_state() != 3:
                if self.ct_move > stalled_threshold:
                    print "We are stuck! Cancelling current goal and moving backwards 0.5m."
                    self.move_base.cancel_goal()
                    rospy.sleep(1)
                    back_it_up(-0.25,0.5)
                    rospy.sleep(0.5)
                    rot_cmd(0.25,0.25)
                    print "Resending goal."
                    self.move_base.send_goal(self.goal)
                    rospy.sleep(1)
                    self.ct_move = 0
                self.ct_move = self.ct_move + 1
                rospy.sleep(0.1)
            return None

        # tar_in_global - this subroutine converts local coordinate target to global coordinates
        def tar_in_global(tar_loc):
            tar_glo = np.dot(self.R,tar_loc)
            self.x_tar_glo = self.x0+tar_glo[0]
            self.y_tar_glo = self.y0+tar_glo[1]
            return None

        # back_it_up - this subroutine moves the husky forward or backward a distance by manually
        # controlling the wheels
        def back_it_up(ve,dist_to_move):
            sleep_time = 0.1
            time_to_move = abs(dist_to_move/ve)
            twist = Twist()
            twist.linear.x = ve
            twist.linear.y = 0
            twist.linear.z = 0
            twist.angular.x = 0
            twist.angular.y = 0
            twist.angular.z = 0
            twi_pub = rospy.Publisher("/joy_teleop/cmd_vel", Twist, queue_size=10)
            self.ct_move = 0
            while self.ct_move*sleep_time < time_to_move:
                twi_pub.publish(twist)
                self.ct_move = self.ct_move+1
                rospy.sleep(sleep_time)
            return None

        # rot_cmd - this subroutine rotates the husky 90 degrees by controlling the wheels manually
        def rot_cmd(ve,dist_to_move):
            sleep_time = 0.1
            time_to_move = abs(dist_to_move/ve)
            twist = Twist()
            twist.linear.x = 0
            twist.linear.y = 0
            twist.linear.z = 0
            twist.angular.x = 0
            twist.angular.y = 0
            twist.angular.z = ve
            twi_pub = rospy.Publisher("/joy_teleop/cmd_vel", Twist, queue_size=10)
            self.ct_move = 0
            while self.ct_move*sleep_time < time_to_move:
                twi_pub.publish(twist)
                self.ct_move = self.ct_move+1
                rospy.sleep(sleep_time)
            return None

        # update_rot - this subroutine updates the feedback locations
        def update_rot():
            # Extract the current pose of the robot in the global reference from
            # the /feedback topic:
            self.x0 = self.feedback.feedback.base_position.pose.position.x
            self.y0 = self.feedback.feedback.base_position.pose.position.y
            self.z0 = self.feedback.feedback.base_position.pose.position.z
            self.X0 = self.feedback.feedback.base_position.pose.orientation.x
            self.Y0 = self.feedback.feedback.base_position.pose.orientation.y
            self.Z0 = self.feedback.feedback.base_position.pose.orientation.z
            self.W0 = self.feedback.feedback.base_position.pose.orientation.w
            # Convert quaternion angle to euler angles
            euler = tf.transformations.euler_from_quaternion([self.X0,self.Y0,self.Z0,self.W0])
            self.roll = euler[0]
            self.pitch = euler[1]
            self.yaw = euler[2]
            self.theta = self.yaw
            # Define rotation matrix
            self.R = np.array([[np.cos(self.theta),-np.sin(self.theta)],[np.sin(self.theta),np.cos(self.theta)]])
            return None

        # We need some feedback from the move_base server to obtain our current
        # location. Since the move_base server does not publish feedback without an
        # active goal, we set an initial goal to get our position.
        if self.wp == -1:
            rospy.loginfo("Setting initial state.")
            self.goal.target_pose.header.frame_id = 'base_link'
            self.goal.target_pose.pose = Pose(Point(-0.5,0,0), Quaternion(0,0,0,1))
            self.goal.target_pose.header.stamp = rospy.Time.now()
            self.move_base.send_goal(self.goal)
            rospy.sleep(0.5)
            self.wp = self.wp+1
            self.state = self.move_base.get_state()
        else:
            update_rot()

            # Check if we are currently trying to rotate around the panel
            if self.flag == 0:
                # Extract points of interest from the /bearing topic:
                #     point A = median point of laser scan
                #     point B = point of laser scan closest to the robot
                #     mn/mx = minimum/maximum extents of the object
                xA = bearing.data[1]
                yA = bearing.data[2]
                xB = bearing.data[3]
                yB = bearing.data[4]
                xmn = bearing.data[5]
                xmx = bearing.data[6]
                ymn = bearing.data[7]
                ymx = bearing.data[8]
                xC = bearing.data[9]
                yC = bearing.data[10]

                # We check to see if we are bouncing between two angle increments, if
                # yes increment counter, otherwise set to 0.
                if self.theta != self.old_bearing:
                    self.ct3 = self.ct3+1
                else:
                    self.ct3 = 0

                # Reset the robot stuck counter
                self.ct = 0

                # Move the husky towards the median of the object
                err_dist = pow((xC*xC+yC*yC),0.5)
                q2 = tf.transformations.quaternion_from_euler(0,0,bearing.data[0])
                err_ang = pow(q2[0]*q2[0]+q2[1]*q2[1]+q2[2]*q2[2]+(q2[3]-1)*(q2[3]-1),0.5)
                # print err_dist, err_ang
                rospy.logdebug('Error is:'
                               + str(err_dist) + 'meters '
                               + str(err_ang) + 'degrees')

                # Check if the error in distance and angle is below the threshold
                if err_dist > 0.4 or err_ang > 0.07:
                    tar_in_global([xC,yC+self.off])
                    # print self.goal
                    q = tf.transformations.quaternion_from_euler(0,0,self.theta+bearing.data[0])
                    self.goal.target_pose.pose = Pose(Point(self.x_tar_glo,self.y_tar_glo,0), Quaternion(q[0],q[1],q[2],q[3]))
                    self.goal.target_pose.header.frame_id = 'odom'
                    self.flag = 0
                    self.old_bearing = self.theta
                    # Back up a bit to help the husky get to the target position
                    # print "We should be backing up..."
                    back_it_up(-0.25,0.5)
                    # print "We should be done backing up..."
                    self.move_base.send_goal(self.goal)
                    wait_for_finish(100)
                else:
                    # A flag of 1 means we should check for wrenches
                    self.flag = 1
            # A flag of 1 means we should check for wrenches
            if self.flag == 1:
                # Check if we see wrenches
                if np.shape(self.wrench)[0] > 6:
                    # print "We found wrenches!"
                    rospy.loginfo("We found wrenches!")
                    self.ct_wrench = self.ct_wrench+1
                    self.ct3 = 0
                    # Make sure we saw wrenches 5 times through the loop (reduce false positives)
                    if self.ct_wrench > 5:
                        # print "We are confident these are the wrenches we are looking for!"
                        rospy.sleep(1)
                        self.flag = 3
                        #rospy.signal_shutdown('Ending node.')
                else:
                    # If there are no wrenches, move to new location around box
                    self.ct_wrench = 0
                    self.flag = 2

            # A flag of 2 means we should move around the box. First we check if we can see
            # the far left end of the box. If we cannot, move along the box to the left 2m.
            # If we can, rotate 90 degrees around the box.
            if self.flag == 2:
                    # Determine bounds of camera FOV
                    camera_y_mx = xA*np.tan(self.camera_fov_h/2)
                    camera_y_mn = -1*xA*np.tan(self.camera_fov_h/2)
                    camera_z_mx = xA*np.tan(self.camera_fov_v/2)
                    camera_z_mn = -1*xA*np.tan(self.camera_fov_v/2)
                    # print "Camera FOV: ", camera_y_mn, camera_y_mx
                    # print "Box positions: ", ymn, ymx
                    update_rot()

                    # Check if the left end of the box is visible by the camera
                    if camera_y_mx > ymx:
                        self.off = 0
                        # print "Let's circle around!"
                        # print "Rotation Matrix:", self.R

                        # Calculate the object location in local coordinate system
                        x_loc = ((xmx-xmn)/2)+xmn
                        y_loc = ((ymx-ymn)/2)+ymn
                        print "Object in local coord and local sys:", x_loc, y_loc, self.Z0
                        obj_loc = np.array([[x_loc],[y_loc]])
                        print "ymx, ymn:", ymx, ymn

                        # Define the target location in the local coordinate system
                        tar_loc = np.array([[xmn+0.5],[ymx+3]])
                        # print "Target loc in local coord and local sys:", tar_loc

                        # Convert local object and target locations to global coordinate system
                        obj_glo = np.dot(self.R,obj_loc)
                        self.x_obj_glo = obj_glo[0]+self.x0
                        self.y_obj_glo = obj_glo[1]+self.y0
                        tar_in_global(tar_loc)
<<<<<<< HEAD
                        # print "Current location in global coord and global sys:", self.x0, self.y0
                        # print "Object in global coord and global sys:", self.x_obj_glo, self.y_obj_glo
                        # print "Target in global coord and global sys:", self.x_tar_glo, self.y_tar_glo
=======
                        print "Current location in global coord and global sys:", self.x0, self.y0
                        print "Object in global coord and global sys:", self.x_obj_glo, self.y_obj_glo
                        print "Target in global coord and global sys:", self.x_tar_glo, self.y_tar_glo
>>>>>>> 6b2e8479

                        # Pause for a few seconds to allow user to cancel if needed
                        rospy.sleep(2)

                        # The path planner likes to try and run into the object. We force the
                        # robot to move in a specific direction initially to mitigate this.
                        # print "Rotating to make path better."
                        q = tf.transformations.quaternion_from_euler(0,0,self.yaw-1.57)
                        loc = Pose(Point(self.x_tar_glo,self.y_tar_glo,0), Quaternion(q[0],q[1],q[2],q[3]))
                        rot_cmd(0.5,1.57)
                        # print "Done rotating!"

                        # Move 2 meters along the box to help with the path planning
                        # print "Moving around the box a bit to give clearance."
                        back_it_up(0.25,2)
                        # print "Done getting clearance."
                        rospy.sleep(1)
                        # Move to target location
                        # print "Goal location in global frame:", self.x_tar_glo, self.y_tar_glo

                        self.goal.target_pose.pose = loc
                        self.goal.target_pose.header.frame_id = 'odom'
                        self.move_base.send_goal(self.goal)
                        rospy.sleep(1)
                        self.ct3 = 0
                        self.flag = 1
                        wait_for_finish(self.stalled_threshold)
                        # print "I should be at the target location!"
                        rospy.sleep(1)

                        # Move back to the positioning/normalization state
                        self.flag = 0
                    else:
                        # If we could not see the end of the box, offset along the box and
                        # Move back to the positioning/normalization state
                        self.off = self.off + 2
                        self.flag = 0
                    self.goal.target_pose.header.stamp = rospy.Time.now()

            # A flag of 4 means it is time to output the wrench and valve location to ROS
            # This is placed before flag = 3 so that an updated bearing topic will be obtained.
            if self.flag == 4:
                xA = bearing.data[1]
                yA = bearing.data[2]
                xB = bearing.data[3]
                yB = bearing.data[4]
                xmn = bearing.data[5]
                xmx = bearing.data[6]
                ymn = bearing.data[7]
                ymx = bearing.data[8]
                camera_y_mx = xA*np.arctan(self.camera_fov_h/2)
                camera_y_mn = -1*xA*np.arctan(self.camera_fov_h/2)
                camera_z_mx = xA*np.arctan(self.camera_fov_v/2)
                camera_z_mn = -1*xA*np.arctan(self.camera_fov_v/2)
                # print self.v_c
                # print self.w_c
                valve_y = (self.v_c[1]-1080)/(2160-0)*(camera_y_mx-camera_y_mn)+camera_y_mn
                valve_z = (self.v_c[0]-1920)/(3840-0)*(camera_z_mx-camera_z_mn)+camera_z_mn
                wrenc_y = (self.w_c[1]-1080)/(2160-0)*(camera_y_mx-camera_y_mn)+camera_y_mn
                wrenc_z = (self.w_c[0]-1920)/(3840-0)*(camera_z_mx-camera_z_mn)+camera_z_mn
                #tf_x = 0.479
                #tf_y = 0.109
                #tf_z = 0.62

                if self.tftree.frameExists("/top_plate_link") and self.tftree.frameExists("/camera"):
                    t = self.tftree.getLatestCommonTime("/top_plate_link", "/camera")
                    posi, quat = self.tftree.lookupTransform("/top_plate_link", "/camera", t)
                    print posi, quat
                tf_x = posi[0]
                tf_y = posi[1]
                tf_z = posi[2]
                # Convert quaternion angle to euler angles
                #euler = tf.transformations.euler_from_quaternion(quat)
                #self.roll = euler[0]
                #self.pitch = euler[1]
                #self.yaw = euler[2]

                valve = np.array([xA, valve_y, valve_z],dtype=np.float32)
                wrench = np.array([xA, wrenc_y, wrenc_z],dtype=np.float32)
                wpub = rospy.Publisher('/wrench_mm', numpy_msg(Floats), queue_size=5)
                wpub.publish(wrench)
                vpub = rospy.Publisher('/valve_mm', numpy_msg(Floats), queue_size=5)
                vpub.publish(valve)
                # print xmn, xmx, ymn, ymx
                # print "Wrench location (x,y,z): ", wrench
                # print "Valve location (x,y,z): ", valve

                print "Wrench WRT base (x,y,z): ", wrench+[tf_x,tf_y,tf_z]
                print "Valve WRT base (x,y,z): ", valve+[tf_x,tf_y,tf_z]

                # Store valve and wrench (x,y,z) location as ros parameters
                rospy.set_param('valve',[float(valve[0]), float(valve[1]), float(valve[2])])
                rospy.set_param('wrench',[float(wrench[0]), float(wrench[1]), float(wrench[2])])
                rospy.sleep(2)
                rospy.set_param('smach_state','oriented')
                rospy.signal_shutdown('Ending node.')

            # A flag of 3 denotes centering between the valve and wrenches
            if self.flag == 3:
                rospy.sleep(1)
                self.ct_move = 0
                wait_for_finish(100)
                valve = self.v_c[0]
                wrenc = self.w_c[0]
                vw_c = (valve+wrenc)/2
                vw_t = 1920
                vw_off = (vw_c-vw_t)
                # print "Target Center: ", vw_t, "Current Center: ", vw_c
                update_rot()

                # Check if we are centered between valve and wrenches
                if abs(vw_off) <= 100:
                    print "Victory!"
                    xA = bearing.data[1]
                    yA = bearing.data[2]
                    xB = bearing.data[3]
                    yB = bearing.data[4]
                    xmn = bearing.data[5]
                    xmx = bearing.data[6]
                    ymn = bearing.data[7]
                    ymx = bearing.data[8]

                    # Calculate the object location in local coordinate system
                    x_loc = ((xmx-xmn)/2)+xmn
                    y_loc = ((ymx-ymn)/2)+ymn
                    print "Object in local coord and local sys:", x_loc, y_loc, self.Z0
                    obj_loc = np.array([[x_loc],[y_loc]])
                    po = 1
                    back_it_up(0.25,(x_loc-po))
                    self.flag = 4
                else:
                    back_it_up(-0.25,1)

                    if vw_off < 0:
                        di = -0.1
                    else:
                        di = 0.1
                    self.goal.target_pose.pose = Pose(Point(self.x0+di*np.sin(self.yaw),self.y0-di*np.cos(self.yaw),0), Quaternion(self.X0,self.Y0,self.Z0,self.W0))
                    self.goal.target_pose.header.frame_id = 'odom'
                    self.move_base.send_goal(self.goal)
                    print "Moving forward 1m and to the left-right 0.2m"
                    wait_for_finish(100)


if __name__ == '__main__':
    try:
        orient()
        rospy.spin()
    except rospy.ROSInterruptException:
        rospy.loginfo("Orient killed.")
<|MERGE_RESOLUTION|>--- conflicted
+++ resolved
@@ -334,15 +334,10 @@
                         self.x_obj_glo = obj_glo[0]+self.x0
                         self.y_obj_glo = obj_glo[1]+self.y0
                         tar_in_global(tar_loc)
-<<<<<<< HEAD
+
                         # print "Current location in global coord and global sys:", self.x0, self.y0
                         # print "Object in global coord and global sys:", self.x_obj_glo, self.y_obj_glo
                         # print "Target in global coord and global sys:", self.x_tar_glo, self.y_tar_glo
-=======
-                        print "Current location in global coord and global sys:", self.x0, self.y0
-                        print "Object in global coord and global sys:", self.x_obj_glo, self.y_obj_glo
-                        print "Target in global coord and global sys:", self.x_tar_glo, self.y_tar_glo
->>>>>>> 6b2e8479
 
                         # Pause for a few seconds to allow user to cancel if needed
                         rospy.sleep(2)
